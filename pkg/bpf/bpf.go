--- conflicted
+++ resolved
@@ -155,21 +155,8 @@
 
 func (l *BpfLoader) Stop() {
 	var err error
-<<<<<<< HEAD
 	if restart.GetExitType() == restart.Restart {
-		ret := C.deserial_uninit(true)
-		if ret == 0 {
-			log.Infof("kmesh restart, not clean bpf map and prog")
-			return
-		} else {
-			log.Errorf("kmesh restart, failed to save configuration, deserial_uninit failed, ret=%v\nClean all configuration", ret)
-		}
-=======
-	if restart.GetExitType() == restart.Restart && l.config.DualEngineEnabled() {
 		C.deserial_uninit()
-		log.Infof("kmesh restart, not clean bpf map and prog")
-		return
->>>>>>> 7b5abca2
 	}
 
 	closeMap(l.versionMap)
