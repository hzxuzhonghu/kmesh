/*
 * Copyright The Kmesh Authors.
 *
 * Licensed under the Apache License, Version 2.0 (the "License");
 * you may not use this file except in compliance with the License.
 * You may obtain a copy of the License at:
 *
 *     http://www.apache.org/licenses/LICENSE-2.0
 *
 * Unless required by applicable law or agreed to in writing, software
 * distributed under the License is distributed on an "AS IS" BASIS,
 * WITHOUT WARRANTIES OR CONDITIONS OF ANY KIND, either express or implied.
 * See the License for the specific language governing permissions and
 * limitations under the License.
 */

package telemetry

import (
	"context"
	"reflect"
	"testing"

	"github.com/prometheus/client_golang/prometheus"
	dto "github.com/prometheus/client_model/go"
	"github.com/stretchr/testify/assert"

	"kmesh.net/kmesh/api/v2/workloadapi"
	"kmesh.net/kmesh/pkg/controller/workload/cache"
)

func TestCommonTrafficLabels2map(t *testing.T) {
	type args struct {
		labels interface{}
	}
	tests := []struct {
		name string
		args args
		want map[string]string
	}{
		{
			name: "normal commonTrafficLabels to map test",
			args: args{
				labels: workloadMetricLabels{
					reporter: "destination",

					sourceWorkload:               "sleep",
					sourceCanonicalService:       "sleep",
					sourceCanonicalRevision:      "latest",
					sourceWorkloadNamespace:      "ambient-demo",
					sourcePrincipal:              "spiffe://cluster.local/ns/ambient-demo/sa/sleep",
					sourceApp:                    "sleep",
					sourceVersion:                "latest",
					sourceCluster:                "Kubernetes",
					destinationPodAddress:        "192.168.10.24",
					destinationPodNamespace:      "ambient-demo",
					destinationPodName:           "tcp-echo",
					destinationWorkload:          "tcp-echo",
					destinationCanonicalService:  "tcp-echo",
					destinationCanonicalRevision: "v1",
					destinationWorkloadNamespace: "ambient-demo",
					destinationPrincipal:         "spiffe://cluster.local/ns/ambient-demo/sa/default",
					destinationApp:               "tcp-echo",
					destinationVersion:           "v1",
					destinationCluster:           "Kubernetes",
					requestProtocol:              "tcp",
					responseFlags:                "-",
					connectionSecurityPolicy:     "mutual_tls",
				},
			},
			want: map[string]string{
				"reporter":                       "destination",
				"source_workload":                "sleep",
				"source_canonical_service":       "sleep",
				"source_canonical_revision":      "latest",
				"source_workload_namespace":      "ambient-demo",
				"source_principal":               "spiffe://cluster.local/ns/ambient-demo/sa/sleep",
				"source_app":                     "sleep",
				"source_version":                 "latest",
				"source_cluster":                 "Kubernetes",
				"destination_pod_address":        "192.168.10.24",
				"destination_pod_namespace":      "ambient-demo",
				"destination_pod_name":           "tcp-echo",
				"destination_workload":           "tcp-echo",
				"destination_canonical_service":  "tcp-echo",
				"destination_canonical_revision": "v1",
				"destination_workload_namespace": "ambient-demo",
				"destination_principal":          "spiffe://cluster.local/ns/ambient-demo/sa/default",
				"destination_app":                "tcp-echo",
				"destination_version":            "v1",
				"destination_cluster":            "Kubernetes",
				"request_protocol":               "tcp",
				"response_flags":                 "-",
				"connection_security_policy":     "mutual_tls",
			},
		},
		{
			name: "empty commonTrafficLabels to map test",
			args: args{
				labels: workloadMetricLabels{},
			},
			want: map[string]string{
				"reporter":                       "-",
				"source_workload":                "-",
				"source_canonical_service":       "-",
				"source_canonical_revision":      "-",
				"source_workload_namespace":      "-",
				"source_principal":               "-",
				"source_app":                     "-",
				"source_version":                 "-",
				"source_cluster":                 "-",
				"destination_pod_address":        "-",
				"destination_pod_namespace":      "-",
				"destination_pod_name":           "-",
				"destination_workload":           "-",
				"destination_canonical_service":  "-",
				"destination_canonical_revision": "-",
				"destination_workload_namespace": "-",
				"destination_principal":          "-",
				"destination_app":                "-",
				"destination_version":            "-",
				"destination_cluster":            "-",
				"request_protocol":               "-",
				"response_flags":                 "-",
				"connection_security_policy":     "-",
			},
		},
		{
			name: "Only some fields in the commonTrafficLabels have values",
			args: args{
				labels: workloadMetricLabels{
					reporter:            "source",
					sourceWorkload:      "sleep",
					destinationWorkload: "tcp-echo",
				},
			},
			want: map[string]string{
				"reporter":                       "source",
				"source_workload":                "sleep",
				"source_canonical_service":       "-",
				"source_canonical_revision":      "-",
				"source_workload_namespace":      "-",
				"source_principal":               "-",
				"source_app":                     "-",
				"source_version":                 "-",
				"source_cluster":                 "-",
				"destination_pod_address":        "-",
				"destination_pod_namespace":      "-",
				"destination_pod_name":           "-",
				"destination_workload":           "tcp-echo",
				"destination_canonical_service":  "-",
				"destination_canonical_revision": "-",
				"destination_workload_namespace": "-",
				"destination_principal":          "-",
				"destination_app":                "-",
				"destination_version":            "-",
				"destination_cluster":            "-",
				"request_protocol":               "-",
				"response_flags":                 "-",
				"connection_security_policy":     "-",
			},
		},
	}
	for _, tt := range tests {
		t.Run(tt.name, func(t *testing.T) {
			if got := struct2map(tt.args.labels); !reflect.DeepEqual(got, tt.want) {
				assert.Equal(t, tt.want, got)
				t.Errorf("struct2map() = %v, want %v", got, tt.want)
			}
		})
	}
}

func TestBuildMetricsToPrometheus(t *testing.T) {
	metrics := []*prometheus.GaugeVec{
		tcpConnectionClosedInWorkload,
		tcpConnectionOpenedInWorkload,
		tcpReceivedBytesInWorkload,
		tcpSentBytesInWorkload,
	}

	type args struct {
		data   requestMetric
		labels workloadMetricLabels
	}
	tests := []struct {
		name string
		args args
		want []float64
	}{
		{
			name: "test build metrisc to Prometheus",
			args: args{
				data: requestMetric{
					src:           [4]uint32{183763210, 0, 0, 0},
					dst:           [4]uint32{183762951, 0, 0, 0},
					sentBytes:     0x0000003,
					receivedBytes: 0x0000004,
					state:         TCP_ESTABLISHED,
				},
				labels: workloadMetricLabels{
					reporter:                     "destination",
					sourceWorkload:               "sleep",
					sourceCanonicalService:       "sleep",
					sourceCanonicalRevision:      "latest",
					sourceWorkloadNamespace:      "ambient-demo",
					sourcePrincipal:              "spiffe://cluster.local/ns/ambient-demo/sa/sleep",
					sourceApp:                    "sleep",
					sourceVersion:                "latest",
					sourceCluster:                "Kubernetes",
					destinationPodAddress:        "192.168.20.25",
					destinationPodNamespace:      "ambient-demo",
					destinationPodName:           "tcp-echo",
					destinationWorkload:          "tcp-echo",
					destinationCanonicalService:  "tcp-echo",
					destinationCanonicalRevision: "v1",
					destinationWorkloadNamespace: "ambient-demo",
					destinationPrincipal:         "spiffe://cluster.local/ns/ambient-demo/sa/default",
					destinationApp:               "tcp-echo",
					destinationVersion:           "v1",
					destinationCluster:           "Kubernetes",
					requestProtocol:              "tcp",
					responseFlags:                "-",
					connectionSecurityPolicy:     "mutual_tls",
				},
			},
			want: []float64{
				0,
				1,
				4,
				3,
			},
		},
	}
	for _, tt := range tests {
		t.Run(tt.name, func(t *testing.T) {
			ctx, cancel := context.WithCancel(context.Background())
			go RunPrometheusClient(ctx)
			buildWorkloadMetricsToPrometheus(tt.args.data, tt.args.labels)
			commonLabels := struct2map(tt.args.labels)
			for index, metric := range metrics {
				if gauge, err := metric.GetMetricWith(commonLabels); err != nil {
					t.Errorf("use labels to get %v failed", metric)
				} else {
					var m dto.Metric
					gauge.Write(&m)
					value := m.Gauge.Value
					assert.Equal(t, tt.want[index], *value)
				}
			}
			cancel()
		})
	}
}

func TestBuildWorkloadMetric(t *testing.T) {
	type args struct {
		dstWorkload *workloadapi.Workload
		srcWorkload *workloadapi.Workload
	}
	tests := []struct {
		name string
		args args
		want workloadMetricLabels
	}{
		{
			name: "normal capability test",
			args: args{
				dstWorkload: &workloadapi.Workload{
					Namespace:         "kmesh-system",
					Name:              "kmesh",
					WorkloadName:      "kmesh-daemon",
					CanonicalName:     "dstCanonical",
					CanonicalRevision: "dstVersion",
					ClusterId:         "Kubernetes",
					TrustDomain:       "cluster.local",
					ServiceAccount:    "default",
				},
				srcWorkload: &workloadapi.Workload{
					Namespace:         "kmesh-system",
					Name:              "kmesh",
					WorkloadName:      "kmesh-daemon",
					CanonicalName:     "srcCanonical",
					CanonicalRevision: "srcVersion",
					ClusterId:         "Kubernetes",
					TrustDomain:       "cluster.local",
					ServiceAccount:    "default",
				},
			},
			want: workloadMetricLabels{
				reporter:                     "-",
				sourceWorkload:               "kmesh-daemon",
				sourceCanonicalService:       "srcCanonical",
				sourceCanonicalRevision:      "srcVersion",
				sourceWorkloadNamespace:      "kmesh-system",
				sourcePrincipal:              "spiffe://cluster.local/ns/kmesh-system/sa/default",
				sourceApp:                    "srcCanonical",
				sourceVersion:                "srcVersion",
				sourceCluster:                "Kubernetes",
				destinationPodAddress:        "-",
				destinationPodNamespace:      "kmesh-system",
				destinationPodName:           "kmesh",
				destinationWorkload:          "kmesh-daemon",
				destinationCanonicalService:  "dstCanonical",
				destinationCanonicalRevision: "dstVersion",
				destinationWorkloadNamespace: "kmesh-system",
				destinationPrincipal:         "spiffe://cluster.local/ns/kmesh-system/sa/default",
				destinationApp:               "dstCanonical",
				destinationVersion:           "dstVersion",
				destinationCluster:           "Kubernetes",
				requestProtocol:              "-",
				responseFlags:                "-",
				connectionSecurityPolicy:     "-",
			},
		},
	}
	for _, tt := range tests {
		t.Run(tt.name, func(t *testing.T) {
			actualLabels := buildWorkloadMetric(tt.args.dstWorkload, tt.args.srcWorkload)
			expectMap := struct2map(tt.want)
			actualMap := struct2map(actualLabels)
			assert.Equal(t, expectMap, actualMap)
		})
	}
}

func TestMetricGetWorkloadByAddress(t *testing.T) {
	workload := &workloadapi.Workload{
		Name: "ut-workload",
		Uid:  "123456",
		Addresses: [][]byte{
			{192, 168, 224, 22},
		},
	}
	type args struct {
		address []byte
	}
	tests := []struct {
		name string
		args args
		want *workloadapi.Workload
	}{
		{
			name: "normal capability test",
			args: args{
				address: []byte{192, 168, 224, 22},
			},
			want: workload,
		},
	}
	for _, tt := range tests {
		t.Run(tt.name, func(t *testing.T) {
			m := MetricController{
				workloadCache: cache.NewWorkloadCache(),
			}
			m.workloadCache.AddOrUpdateWorkload(workload)
			if got, _ := m.getWorkloadByAddress(tt.args.address); !reflect.DeepEqual(got, tt.want) {
				t.Errorf("Metric.getWorkloadByAddress() = %v, want %v", got, tt.want)
			}
		})
	}
}

func TestBuildworkloadMetric(t *testing.T) {
	dstWorkload := &workloadapi.Workload{
		Namespace:         "kmesh-system",
		Name:              "kmesh",
		WorkloadName:      "kmesh-daemon",
		CanonicalName:     "dstCanonical",
		CanonicalRevision: "dstVersion",
		ClusterId:         "Kubernetes",
		TrustDomain:       "cluster.local",
		ServiceAccount:    "default",
		Uid:               "123456",
		Addresses: [][]byte{
			{192, 168, 224, 22},
		},
	}
	srcWorkload := &workloadapi.Workload{
		Namespace:         "kmesh-system",
		Name:              "kmesh",
		WorkloadName:      "kmesh-daemon",
		CanonicalName:     "srcCanonical",
		CanonicalRevision: "srcVersion",
		ClusterId:         "Kubernetes",
		TrustDomain:       "cluster.local",
		ServiceAccount:    "default",
		Uid:               "654321",
		Addresses: [][]byte{
			{10, 19, 25, 31},
		},
	}
	type args struct {
		data *requestMetric
	}
	tests := []struct {
		name    string
		args    args
		want    workloadMetricLabels
		wantErr bool
	}{
		{
			name: "normal capability test",
			args: args{
				data: &requestMetric{
					src:           [4]uint32{521736970, 0, 0, 0},
					dst:           [4]uint32{383822016, 0, 0, 0},
					sentBytes:     uint32(156),
					receivedBytes: uint32(1024),
				},
			},
			want: workloadMetricLabels{
				sourceWorkload:               "kmesh-daemon",
				sourceCanonicalService:       "srcCanonical",
				sourceCanonicalRevision:      "srcVersion",
				sourceWorkloadNamespace:      "kmesh-system",
				sourcePrincipal:              "spiffe://cluster.local/ns/kmesh-system/sa/default",
				sourceApp:                    "srcCanonical",
				sourceVersion:                "srcVersion",
				sourceCluster:                "Kubernetes",
				destinationPodAddress:        "192.168.224.22",
				destinationPodNamespace:      "kmesh-system",
				destinationPodName:           "kmesh",
				destinationWorkload:          "kmesh-daemon",
				destinationCanonicalService:  "dstCanonical",
				destinationCanonicalRevision: "dstVersion",
				destinationWorkloadNamespace: "kmesh-system",
				destinationPrincipal:         "spiffe://cluster.local/ns/kmesh-system/sa/default",
				destinationApp:               "dstCanonical",
				destinationVersion:           "dstVersion",
				destinationCluster:           "Kubernetes",
				requestProtocol:              "tcp",
				responseFlags:                "-",
				connectionSecurityPolicy:     "mutual_tls",
			},
			wantErr: false,
		},
	}
	for _, tt := range tests {
		t.Run(tt.name, func(t *testing.T) {
			m := MetricController{
				workloadCache: cache.NewWorkloadCache(),
			}
<<<<<<< HEAD
			m.workloadCache.AddOrUpdateWorkload(dstWorkload)
			m.workloadCache.AddOrUpdateWorkload(srcWorkload)
			got, err := m.buildMetric(tt.args.data)
			if (err != nil) != tt.wantErr {
				t.Errorf("Metric.buildMetric() error = %v, wantErr %v", err, tt.wantErr)
				return
			}
=======
			m.workloadCache.AddWorkload(dstWorkload)
			m.workloadCache.AddWorkload(srcWorkload)
			got := m.buildWorkloadMetric(tt.args.data)
>>>>>>> 77cadb3e
			if !reflect.DeepEqual(got, tt.want) {
				t.Errorf("Metric.buildMetric() = %v, want %v", got, tt.want)
			}
		})
	}
}

func TestRestoreIPv4(t *testing.T) {
	type args struct {
		bytes []byte
	}
	tests := []struct {
		name string
		args args
		want []byte
	}{
		{
			name: "IPv4 data change",
			args: args{
				bytes: []byte{71, 0, 244, 10, 0, 0, 0, 0, 0, 0, 0, 0, 0, 0, 0, 0},
			},
			want: []byte{71, 0, 244, 10},
		},
		{
			name: "IPv6 data change",
			args: args{
				bytes: []byte{1, 2, 3, 4, 5, 6, 7, 8, 9, 10, 11, 12, 13, 14, 15, 16},
			},
			want: []byte{1, 2, 3, 4, 5, 6, 7, 8, 9, 10, 11, 12, 13, 14, 15, 16},
		},
	}
	for _, tt := range tests {
		t.Run(tt.name, func(t *testing.T) {
			if got := restoreIPv4(tt.args.bytes); !reflect.DeepEqual(got, tt.want) {
				t.Errorf("restoreIPv4() = %v, want %v", got, tt.want)
			}
		})
	}
}

func TestBuildServiceMetric(t *testing.T) {
	dstWorkload := &workloadapi.Workload{
		Namespace:         "kmesh-system",
		Name:              "kmesh",
		WorkloadName:      "kmesh-daemon",
		CanonicalName:     "dstCanonical",
		CanonicalRevision: "dstVersion",
		ClusterId:         "Kubernetes",
		TrustDomain:       "cluster.local",
		ServiceAccount:    "default",
		Uid:               "123456",
		Addresses: [][]byte{
			{192, 168, 224, 22},
		},
		Services: map[string]*workloadapi.PortList{
			"kmesh-system/kmesh.kmesh-system.svc.cluster.local": {
				Ports: []*workloadapi.Port{
					{
						TargetPort:  80,
						ServicePort: 8000,
					},
				},
			},
		},
	}
	srcWorkload := &workloadapi.Workload{
		Namespace:         "kmesh-system",
		Name:              "kmesh",
		WorkloadName:      "kmesh-daemon",
		CanonicalName:     "srcCanonical",
		CanonicalRevision: "srcVersion",
		ClusterId:         "Kubernetes",
		TrustDomain:       "cluster.local",
		ServiceAccount:    "default",
		Uid:               "654321",
		Addresses: [][]byte{
			{10, 19, 25, 31},
		},
	}
	type args struct {
		data *requestMetric
	}
	tests := []struct {
		name    string
		args    args
		want    serviceMetricLabels
		wantErr bool
	}{
		{
			name: "normal capability test",
			args: args{
				data: &requestMetric{
					src:           [4]uint32{521736970, 0, 0, 0},
					dst:           [4]uint32{383822016, 0, 0, 0},
					dstPort:       uint16(80),
					direction:     uint32(2),
					sentBytes:     uint32(156),
					receivedBytes: uint32(1024),
				},
			},
			want: serviceMetricLabels{
				sourceWorkload:               "kmesh-daemon",
				sourceCanonicalService:       "srcCanonical",
				sourceCanonicalRevision:      "srcVersion",
				sourceWorkloadNamespace:      "kmesh-system",
				sourcePrincipal:              "spiffe://cluster.local/ns/kmesh-system/sa/default",
				sourceApp:                    "srcCanonical",
				sourceVersion:                "srcVersion",
				sourceCluster:                "Kubernetes",
				destinationService:           "kmesh.kmesh-system.svc.cluster.local",
				destinationServiceNamespace:  "kmesh-system",
				destinationServiceName:       "kmesh.kmesh-system.svc.cluster.local",
				destinationWorkload:          "kmesh-daemon",
				destinationCanonicalService:  "dstCanonical",
				destinationCanonicalRevision: "dstVersion",
				destinationWorkloadNamespace: "kmesh-system",
				destinationPrincipal:         "spiffe://cluster.local/ns/kmesh-system/sa/default",
				destinationApp:               "dstCanonical",
				destinationVersion:           "dstVersion",
				destinationCluster:           "Kubernetes",
				requestProtocol:              "tcp",
				responseFlags:                "-",
				connectionSecurityPolicy:     "mutual_tls",
			},
			wantErr: false,
		},
	}
	for _, tt := range tests {
		t.Run(tt.name, func(t *testing.T) {
			m := MetricController{
				workloadCache: cache.NewWorkloadCache(),
			}
			m.workloadCache.AddWorkload(dstWorkload)
			m.workloadCache.AddWorkload(srcWorkload)
			got := m.buildServiceMetric(tt.args.data)
			assert.Equal(t, tt.want, got)
		})
	}
}

func Test_buildServiceMetric(t *testing.T) {
	type args struct {
		dstWorkload *workloadapi.Workload
		srcWorkload *workloadapi.Workload
		dstPort     uint16
	}
	tests := []struct {
		name string
		args args
		want serviceMetricLabels
	}{
		{
			name: "normal capability test",
			args: args{
				dstWorkload: &workloadapi.Workload{
					Namespace:         "kmesh-system",
					Name:              "kmesh",
					WorkloadName:      "kmesh-daemon",
					CanonicalName:     "dstCanonical",
					CanonicalRevision: "dstVersion",
					ClusterId:         "Kubernetes",
					TrustDomain:       "cluster.local",
					ServiceAccount:    "default",
					Services: map[string]*workloadapi.PortList{
						"kmesh-system/kmesh": {
							Ports: []*workloadapi.Port{
								{
									ServicePort: 80,
									TargetPort:  8000,
								},
							},
						},
					},
				},
				srcWorkload: &workloadapi.Workload{
					Namespace:         "kmesh-system",
					Name:              "kmesh",
					WorkloadName:      "kmesh-daemon",
					CanonicalName:     "srcCanonical",
					CanonicalRevision: "srcVersion",
					ClusterId:         "Kubernetes",
					TrustDomain:       "cluster.local",
					ServiceAccount:    "default",
				},
				dstPort: uint16(8000),
			},
			want: serviceMetricLabels{
				reporter:                     "",
				sourceWorkload:               "kmesh-daemon",
				sourceCanonicalService:       "srcCanonical",
				sourceCanonicalRevision:      "srcVersion",
				sourceWorkloadNamespace:      "kmesh-system",
				sourcePrincipal:              "spiffe://cluster.local/ns/kmesh-system/sa/default",
				sourceApp:                    "srcCanonical",
				sourceVersion:                "srcVersion",
				sourceCluster:                "Kubernetes",
				destinationService:           "kmesh",
				destinationServiceNamespace:  "kmesh-system",
				destinationServiceName:       "kmesh",
				destinationWorkload:          "kmesh-daemon",
				destinationCanonicalService:  "dstCanonical",
				destinationCanonicalRevision: "dstVersion",
				destinationWorkloadNamespace: "kmesh-system",
				destinationPrincipal:         "spiffe://cluster.local/ns/kmesh-system/sa/default",
				destinationApp:               "dstCanonical",
				destinationVersion:           "dstVersion",
				destinationCluster:           "Kubernetes",
				requestProtocol:              "",
				responseFlags:                "",
				connectionSecurityPolicy:     "",
			},
		},
		{
			name: "nil destination workload",
			args: args{
				dstWorkload: &workloadapi.Workload{},
				srcWorkload: &workloadapi.Workload{
					Namespace:         "kmesh-system",
					Name:              "kmesh",
					WorkloadName:      "kmesh-daemon",
					CanonicalName:     "srcCanonical",
					CanonicalRevision: "srcVersion",
					ClusterId:         "Kubernetes",
					TrustDomain:       "cluster.local",
					ServiceAccount:    "default",
				},
				dstPort: uint16(8000),
			},
			want: serviceMetricLabels{
				reporter:                     "",
				sourceWorkload:               "kmesh-daemon",
				sourceCanonicalService:       "srcCanonical",
				sourceCanonicalRevision:      "srcVersion",
				sourceWorkloadNamespace:      "kmesh-system",
				sourcePrincipal:              "spiffe://cluster.local/ns/kmesh-system/sa/default",
				sourceApp:                    "srcCanonical",
				sourceVersion:                "srcVersion",
				sourceCluster:                "Kubernetes",
				destinationService:           "",
				destinationServiceNamespace:  "",
				destinationServiceName:       "",
				destinationWorkload:          "",
				destinationCanonicalService:  "",
				destinationCanonicalRevision: "",
				destinationWorkloadNamespace: "",
				destinationPrincipal:         "-",
				destinationApp:               "",
				destinationVersion:           "",
				destinationCluster:           "",
				requestProtocol:              "",
				responseFlags:                "",
				connectionSecurityPolicy:     "",
			},
		},
	}
	for _, tt := range tests {
		t.Run(tt.name, func(t *testing.T) {
			got := buildServiceMetric(tt.args.dstWorkload, tt.args.srcWorkload, tt.args.dstPort)
			assert.Equal(t, tt.want, got)
		})
	}
}<|MERGE_RESOLUTION|>--- conflicted
+++ resolved
@@ -441,19 +441,9 @@
 			m := MetricController{
 				workloadCache: cache.NewWorkloadCache(),
 			}
-<<<<<<< HEAD
 			m.workloadCache.AddOrUpdateWorkload(dstWorkload)
 			m.workloadCache.AddOrUpdateWorkload(srcWorkload)
-			got, err := m.buildMetric(tt.args.data)
-			if (err != nil) != tt.wantErr {
-				t.Errorf("Metric.buildMetric() error = %v, wantErr %v", err, tt.wantErr)
-				return
-			}
-=======
-			m.workloadCache.AddWorkload(dstWorkload)
-			m.workloadCache.AddWorkload(srcWorkload)
 			got := m.buildWorkloadMetric(tt.args.data)
->>>>>>> 77cadb3e
 			if !reflect.DeepEqual(got, tt.want) {
 				t.Errorf("Metric.buildMetric() = %v, want %v", got, tt.want)
 			}
